--- conflicted
+++ resolved
@@ -1,1162 +1,979 @@
-function [result] = inverse_SESAME_hyper_noise(full_data, leadfield, sourcespace, cfg)
-
-% inverse_SESAME samples the posterior distribution of a
-% multi-dipole Bayesian model and provides an estimate of the number of
-% dipoles and of the dipole locations and time courses; in addition, it
-% provides uncertainty quantification in terms of a posterior probability
-% map. Dipoles are assumed to have fixed location during the analyzed time
-% window.
-%
-%
-% Use as
-%  posterior = inverse_SESAME(data, leadfield, sourcespace, cfg)
-%
-% where
-%  data        = data matrix,
-%                 number of sensors X number of time points
-%  leadfield   = leadfield matrix,
-%                  number of sensors X ncomp*number of points in the source space
-%                   where ncomp is 3 for free orientation, 1 for strictly
-%                   constrained orientation
-%  sourcespace = coordinates of points in source space,
-%                 number of points in the source space X 3
-% and
-%  posterior   = structure containing the estimated source parameters, a
-%                 posterior probability map and all the Monte Carlo samples
-%
-%  relevant fields of posterior:
-%
-%         mod_sel = model selection function (in fact, a collection of)
-%                   a 2D array
-%                   max number of dipoles X number of iterations;
-%                   at a selected iteration, it provides the posterior distribution over
-%                     the number of dipoles
-%                   default use:
-%                   - fix the second index to the last iteration (posterior.final_it)
-%                   - take the argmax of the resulting array as an estimate of the
-%                       number of dipoles
-%
-%
-%         pmap	= posterior probability map (in fact, a collection of)
-%                 a 3D array
-%                 number of source points  X number of iterations X max number of dipoles;
-%                 default use:
-%                 - set the second index to the last iteration (posterior.final_it)
-%                 - set the third index to the estimated number of dipoles
-%                 - plot the resulting array as a color-coded posterior map
-%                   on the set of vertices
-%
-%         estimated_dipoles = vertex indices of estimated dipoles in the source space
-%
-%         est_dip = all estimated dipoles *across all iterations*
-%                   a 2D array
-%                   number of ALL estimated dipoles X 5
-%                   in every line we have one estimated dipole as follows:
-%                   x location, y location, z location, iteration number, vertex index
-%
-%
-%         Q_estimated = source amplitudes (positive scalar) of estimated dipoles
-%                       a 2D array
-%                       number of estimated dipoles X number of time points
-%
-%         QV_estimated = estimated vector dipole moments across time
-%                        a 2D array
-%                        ncomp*number of estimated dipoles X number of time points
-%
-%         MCsamples = all Monte Carlo samples, at all iterations
-%                     stored for any other type of inference
-%
-%         AllWeights = all weights of the corresponding Monte Carlo samples
-
-%
-% optional input, passed as field inside cfg:
-%
-%  noise_std  = noise standard deviation
-%  dipmom_std = expected strength of dipole moment (formally: standard
-%               deviation of Gaussian prior on dipole moment components)
-%  n_samples  = number of Monte Carlo samples (default: 100)
-%  t_start  = first time point of analyzed window
-%  t_stop   = last time point of analyzed window
-%
-%
-%  The algorithm contained in this file is described in
-%  Sommariva S and Sorrentino A
-%  Sequential Monte Carlo samplers for semi-linear inverse problems and
-%  application to Magnetoencephalography
-%  Inverse Problems (2014)
-
-% Copyright (C) 2019 Gianvittorio Luria, Sara Sommariva, Alberto Sorrentino
-
-<<<<<<< HEAD
-lambda_prior = [];
-evol_exp = [];
-=======
-evol_exp = cfg.evol_exp;
->>>>>>> 1e223dba
-noise_std = [];
-dipmom_std = [];
-n_samples = [];
-neighbours = [];
-neighboursp = [];
-bool_hyper_q = [];
-bool_hyper_n = [];
-prior_locs = [];
-scaling_factor = [];
-noise_covariance = [];
-Q_birth = [];
-Q_death = [];
-t_start = 1;
-t_stop = size(full_data,2);
-
-if isfield(cfg,'lambda_prior')
-    lambda_prior = cfg.lambda_prior;
-    disp(['Poisson parameter set by the user to: ', num2str(lambda_prior)]);
-end
-if isfield(cfg,'noise_std')
-    noise_std = cfg.noise_std;
-end
-if isfield(cfg,'dipmom_std')
-    dipmom_std = cfg.dipmom_std;
-end
-if isfield(cfg,'n_samples')
-    n_samples = cfg.n_samples;
-end
-if isfield(cfg,'neighbours')
-    neighbours = cfg.neighbours;
-end
-if isfield(cfg,'neighboursp')
-    neighboursp = cfg.neighboursp;
-end
-if isfield(cfg,'t_start')
-    t_start = cfg.t_start;
-end
-if isfield(cfg,'t_stop')
-    t_stop = cfg.t_stop;
-end
-<<<<<<< HEAD
-if isfield(cfg,'bool_hyper_q')
-    bool_hyper_q = cfg.bool_hyper_q;
-    disp(['hyperprior on dipmom std set as: ', num2str(bool_hyper_q)]);
-end
-if isfield(cfg,'evol_exp')
-    evol_exp = cfg.evol_exp;
-    disp(['Number of iterations set at: ', num2str(evol_exp)]);
-end
-if isfield(cfg,'Q_birth')
-    Q_birth = cfg.Q_birth;
-end
-if isfield(cfg,'Q_death')
-    Q_death = cfg.Q_death;
-end
-if isfield(cfg,'bool_hyper_n')
-    bool_hyper_n = cfg.bool_hyper_n;
-    disp(['hyperprior on noise std set as: ', num2str(bool_hyper_n)]);
-end
-if isfield(cfg, 'scaling_factor')
-    scaling_factor = cfg.scaling_factor;
-end
-if isfield(cfg, 'noise_covariance')
-    noise_covariance = cfg.noise_covariance;
-end
-if isfield(cfg,'prior_locs')
-    prior_locs = cfg.prior_locs;
-    disp('Used prior locations given by the user');
-end
-=======
->>>>>>> 1e223dba
-
-data = full_data;
-
-if isempty(lambda_prior)
-    lambda_prior = 0.25;
-    disp(['Poisson parameter set automatically to: ', num2str(lambda_prior)]);
-end
-if isempty(noise_std)
-    noise_std = 0.17 * max(max(abs(data)));
-<<<<<<< HEAD
-    disp(['Noise std set automatically to: ', num2str(noise_std)]);
-end
-if isempty(dipmom_std)
-    dipmom_std = 15*max(max(abs(data)))/max(max(max(abs(leadfield))));
-    disp(['Dipmom std set automatically to: ', num2str(dipmom_std)]);
-=======
-    disp(strcat(['Noise std set automatically to: ', num2str(noise_std)]));
-end
-if isempty(dipmom_std)
-    dipmom_std = 15*max(max(abs(data)))/max(max(abs(leadfield)));
-    disp(strcat(['Dipmom std set automatically to: ', num2str(dipmom_std)]));
->>>>>>> 1e223dba
-end
-if isempty(n_samples)
-    n_samples = 100;
-end
-if isempty(t_start)
-    t_start = 1;
-end
-if isempty(t_stop)
-    t_stop = size(full_data,2);
-end
-if isempty(bool_hyper_q)
-    bool_hyper_q = true;
-    disp('Used hyperprior on dipmom std');
-end
-if isempty(bool_hyper_n)
-    bool_hyper_n = true;
-    disp('Used hyperprior on noise std');
-end
-if isempty(evol_exp)
-    evol_exp = 0;
-    disp('Adaptive number of iterations');
-end
-% probability of proposing a birth/death
-if isempty(Q_birth)
-    Q_birth = 1/3;
-end
-if isempty(Q_death)
-    Q_death = 1/20;
-end
-if isempty(scaling_factor)
-    scaling_factor = 1;
-end
-if isempty(noise_covariance)
-    noise_covariance = eye(size(leadfield,1));
-end
-if isempty(prior_locs)
-    prior_locs = 1/(size(sourcespace,1)) * ones(size(sourcespace,1),1);
-    disp('Used uniform prior locations');
-end
-
-if (size(full_data,2)>1)
-    data = full_data(:, t_start:t_stop);
-end
-
-% pre-compute factorials
-fact=zeros(1,40);
-for i = 1:40
-    fact(i) = factorial(i);
-end
-
-V = sourcespace;
-
-<<<<<<< HEAD
-=======
-scaling_factor = 1;%1e-6 / max(max(data));
->>>>>>> 1e223dba
-data = scaling_factor * data;
-dipmom_std = scaling_factor * dipmom_std;
-noise_std = scaling_factor * noise_std;
-
-% if there are no neighbours/neighbour probabilities, those are computed
-% here:
-
-if isempty(neighbours)
-    radius = 1.5 * ((max(V(:,1))-min(V(:,1))) * (max(V(:,2))-min(V(:,2))) * (max(V(:,3))-min(V(:,3)))/ size(V,1) ) ^(1/3) ;
-    neighbours = compute_neighbours(V, radius);
-    disp(strcat(['neighbours matrix computed, max neighbours ', ...
-        num2str(size(neighbours,2))]));
-    neighboursp = compute_neigh_prob(V, neighbours, radius);
-end
-if isempty(neighboursp)
-    radius = 1.5 * ((max(V(:,1))-min(V(:,1))) * (max(V(:,2))-min(V(:,2))) * (max(V(:,3))-min(V(:,3)))/ size(V,1) ) ^(1/3) ;
-    neighboursp = compute_neigh_prob(V, neighbours, radius);
-end
-
-% set parameters
-n_ist = size(data, 2);
-<<<<<<< HEAD
-N = 2000;           % initial max number of iterations, determines array size
-C = size(V,1);      % number of voxels
-nsens = size(leadfield,1);  % number of sensors
-ncomp = size(leadfield,2)/size(sourcespace,1); % 3 if free orientation, 1 if cortically constrained
-NDIP = 6;           % maximum number of dipoles
-=======
-N = 5000;           % initial max number of iterations, determines array size
-C = size(V,1);      % number of voxels
-nsens = size(leadfield,1);  % number of sensors
-ncomp = size(leadfield,2)/size(sourcespace,1); % 3 if free orientation, 1 if cortically constrained
-NDIP = 10;           % maximum number of dipoles
-lambda_prior = cfg.lambda; % mean of the Poisson prior
->>>>>>> 1e223dba
-mean_Qin = zeros(3,1); % mean of the Gaussian prior on the dipole moment
-
-cov_Qin = dipmom_std^2 * eye(3); % covariance of Gaussian prior on the dipole moment
-cov_noise = noise_std^2 * noise_covariance; % covariance of the likelihood function
-delta_min = 1e-5; delta_max = 1e-1; % min/max increment of the exponent in a single iteration
-gamma_high = 0.99; gamma_low = 0.9; % acceptable interval for the drop in the Effective Sample Size
-
-dipmom_range = 3; % currently fixed hyperparameter, log--range of the hyperprior on dipmom_std
-noise_range = 3; % currently fixed hyperparameter, log--range of the hyperprior on noise_std
-noise_std_proposal = 10;
-<<<<<<< HEAD
-n_lead = size(leadfield,3);
-=======
->>>>>>> 1e223dba
-
-
-exponent_likelihood(1) = 0;
-exponent_likelihood(2) = 0;
-
-% define structures
-for j = 1:NDIP
-    dipole(j) = struct('c', 0, 'qmean', zeros(3,1), 'qvar', zeros(3));
-end
-for i = 1:n_samples
-    particle(i) = struct('nu',0,'dipole',dipole, 'prior', 1, 'log_like', 0, 'like_det',1, 'dipmom_std', 1, 'noise_std', noise_std);
-end
-
-%%%%%%%%%%%%%%%%%%%%%%%%%%%%%%%%%%%%%%%%%%%%%%%%%%%%%%%%%%%%%%%%%%%%%%%%%%%
-%%%%%%%%%%%%%%%%%% Sampling from the prior %%%%%%%%%%%%%%%%%%%%%%%%%%%%%%%%
-%%%%%%%%%%%%%%%%%%%%%%%%%%%%%%%%%%%%%%%%%%%%%%%%%%%%%%%%%%%%%%%%%%%%%%%%%%%
-weights = zeros(1,n_samples);
-AllWeights = zeros(N, n_samples);
-log_update = weights;
-n = 1;
-
-for i = 1:n_samples
-    ndip = poissrnd(lambda_prior);
-<<<<<<< HEAD
-    if bool_hyper_q == true
-        particle(i).dipmom_std = 10^(dipmom_range*rand)*dipmom_std/35;
-    else
-        particle(i).dipmom_std = dipmom_std;
-    end
-    if bool_hyper_n == true
-        particle(i).noise_std = 10^(dipmom_range*rand)*noise_std/35;%gamrnd(2,noise_std * 4);
-    else
-        particle(i).noise_std = noise_std;
-    end
-    for r = 1:ndip
-        particle(i).dipole(r).leadfield = randi(n_lead);
-        particle(i) = add_dipole_location(particle(i), prior_locs);
-        particle(i).dipole(r).qmean = mean_Qin;
-        particle(i).dipole(r).qvar = particle(i).dipmom_std^2 * eye(3);
-    end
-
-    particle(i) = prior_and_like(particle(i), leadfield, data, lambda_prior, nsens, ncomp, fact, n_ist, prior_locs);
-=======
-    particle(i).dipmom_std = 10^(dipmom_range*rand)*dipmom_std/35;
-    particle(i).noise_std = gamrnd(2,noise_std * 4);%10^(noise_range*rand)*noise_std/35;
-    for r = 1:ndip
-        particle(i) = add_dipole_location(particle(i), C);
-        particle(i).dipole(r).qmean = mean_Qin;
-        particle(i).dipole(r).qvar = particle(i).dipmom_std^2 * eye(3);
-    end
-    
-    particle(i) = prior_and_like(particle(i), leadfield, data, lambda_prior, nsens, ncomp, fact, n_ist, noise_std);
->>>>>>> 1e223dba
-    if isinf(particle(i).log_like)
-        disp('Problem');
-    end
-    % the two following lines are currently useless because exponent_likelihood(2) = exponent_likelihood(1) = 0
-    % we just let them here in case we decide to modify these values
-    weights(i) = 1/sqrt(particle(i).like_det)^(n_ist*exponent_likelihood(1)) * exp(particle(i).log_like)^(exponent_likelihood(1)/(2*particle(i).noise_std^2));
-    log_update(i) = -0.5*(exponent_likelihood(n+1)-exponent_likelihood(n))*(n_ist*log(particle(i).like_det) + (1/(particle(i).noise_std^2))*particle(i).log_like);
-end
-weights = weights ./ sum(weights);
-
-pmap = zeros(size(V,1), N, NDIP);
-pmap_singdip = zeros(size(V,1),NDIP,N);
-mod_sel = zeros(NDIP+1,N);
-est_dip = [];
-estimated_dipoles = [];
-Q_estimated = [];
-QV_estimated = [];
-kkk = 1;
-for i = 1:n_samples
-    mod_sel(particle(i).nu+1,n) = mod_sel(particle(i).nu+1,n) + weights(i);
-    if particle(i).nu <=NDIP
-        for r = 1:particle(i).nu
-            pmap(particle(i).dipole(r).c, n, particle(i).nu) =  pmap(particle(i).dipole(r).c, n, particle(i).nu) + weights(i);
-        end
-    end
-end
-
-tStart = cputime;
-%%%%%%%%%%%%%%%%%%%%%%%%%%%%%%%%%%%%%%%%%%%%%%%%%%%%%%%%%%%%%%%%%%%%%%%%%%%
-%%%%%%%%%%%%%%%%%%%%%%%%% Main cycle %%%%%%%%%%%%%%%%%%%%%%%%%%%%%%%%%%%%%%
-%%%%%%%%%%%%%%%%%%%%%%%%%%%%%%%%%%%%%%%%%%%%%%%%%%%%%%%%%%%%%%%%%%%%%%%%%%%
-n = 2;
-resampling_done = zeros(1,N);
-while exponent_likelihood(n) <= 1
-    if n>3
-        disp('----------------------------------------------------------------')
-        disp(strcat(['Iteration ', num2str(n), ...
-            ' (Expected: ', ...
-            num2str(ceil((-log(exponent_likelihood(3)))/...
-            (log(exponent_likelihood(n)) - log(exponent_likelihood(3))) * n )),')',...
-            ' -- Exponent = ', num2str(exponent_likelihood(n))]))
-    end
-    [max_weight, ind_max_weight] = max(weights);
-    best_particle(n-1) = particle(ind_max_weight);
-    log_weight_unnorm = log(weights) + log_update;
-    w = max(log_weight_unnorm);
-    log_cost_norm = w + log(sum(exp(log_weight_unnorm - w)));
-    weight_resampling = exp(log_weight_unnorm - log_cost_norm);
-    if max(isinf(log_weight_unnorm-log_cost_norm)==1)
-        disp('warning: some weigths are inf');
-    end
-    if min(weight_resampling)==0
-        disp('warning: some weights are zero');
-    end
-    ESS(n) = (sum(weight_resampling.^2))^-1;
-    if isnan(ESS(n))
-        disp('Got a NaN in the effective sample size: try setting a larger ''noise_std'' or a smaller ''dipmom_std''');
-    end
-    % Resample particles if ESS too low
-    if ESS(n) < n_samples/2
-        disp(' ---------- ');
-        disp('Resampling');
-        disp(' ---------- ');
-        resampling_done(n) = 1;
-        ESS(n) = n_samples;
-        partition_weights = cumsum(weight_resampling);
-        partition_weights(n_samples+1) = 1;
-        partition_uniform = zeros(1,n_samples);
-        partition_uniform(1) = 1/n_samples * rand;
-        particle_auxiliary = particle;
-        for j = 1:n_samples
-            partition_uniform(j) = partition_uniform(1) + (j-1)/n_samples;
-            stepbystep = 1;
-            while partition_uniform(j) >= partition_weights(stepbystep)
-                stepbystep = stepbystep + 1;
-            end
-            if stepbystep == n_samples+1
-                particle(j) = particle_auxiliary(n_samples);
-            else
-                particle(j) = particle_auxiliary(stepbystep);
-            end
-        end
-        for i = 1:n_samples
-            weights(i) = 1/n_samples;
-        end
-    else
-        log_weight_unnorm = log(weights)+log_update;
-        w = max(log_weight_unnorm);
-        log_cost_norm = w + log(sum(exp(log_weight_unnorm-w)));
-        weights = exp(log_weight_unnorm-log_cost_norm);
-    end
-    AllWeights(n,:) = weights;
-    
-    % MCMC step
-    for i = 1:n_samples
-        particle_proposed = particle(i);
-        
-        % MH for the hyperparameter dipmom_std
-<<<<<<< HEAD
-        if bool_hyper_q == true
-            particle_proposed = particle(i);
-            particle_proposed.dipmom_std = gamrnd(3, particle_proposed.dipmom_std/3);
-
-            particle_proposed = prior_and_like(particle_proposed, leadfield, data, lambda_prior, nsens, ncomp, fact, n_ist, prior_locs);
-
-            log_rapp_like = 0.5*exponent_likelihood(n)*n_ist*(log(particle(i).like_det)-log(particle_proposed.like_det))+...
-                (exponent_likelihood(n)/(2*particle(i).noise_std^2))*(particle(i).log_like - particle_proposed.log_like);
-            rapp_like = exp(log_rapp_like);
-
-            alpha = (particle_proposed.prior*gampdf(particle(i).dipmom_std, 3, particle_proposed.dipmom_std/3))/...
-                (particle(i).prior * gampdf(particle_proposed.dipmom_std, 3, particle(i).dipmom_std/3))*rapp_like;
-
-            alpha = min([1,alpha]);
-            if rand < alpha
-                particle(i) = particle_proposed;
-            end
-            particle_proposed = particle(i);
-        end
-
-        % MH for the hyperparameter noise_std
-        if bool_hyper_n == true
-            particle_proposed = particle(i);
-            particle_proposed.noise_std = gamrnd(noise_std_proposal, particle(i).noise_std/noise_std_proposal);
-
-            particle_proposed = prior_and_like(particle_proposed, leadfield, data, lambda_prior, nsens, ncomp, fact, n_ist, prior_locs);
-
-            log_rapp_like = - exponent_likelihood(n)*nsens*n_ist*(log(particle_proposed.noise_std) - log(particle(i).noise_std)) + ...
-                0.5*exponent_likelihood(n)*n_ist*(log(particle(i).like_det)-log(particle_proposed.like_det)) + ...
-                0.5*exponent_likelihood(n)*(particle(i).log_like/particle(i).noise_std^2 - particle_proposed.log_like/particle_proposed.noise_std^2);
-
-            rapp_like = exp(log_rapp_like);
-            rapp_proposal = gampdf(particle(i).noise_std, noise_std_proposal, particle_proposed.noise_std/noise_std_proposal) / ...
-                gampdf(particle_proposed.noise_std, noise_std_proposal, particle(i).noise_std/noise_std_proposal);
-            rapp_prior = particle_proposed.prior / particle(i).prior;
-
-            alpha = rapp_proposal* rapp_prior *rapp_like;
-
-            alpha = min([1,alpha]);
-            if rand < alpha
-                particle(i) = particle_proposed;
-            end
-            particle_proposed = particle(i);
-        end
-
-        % MH for the leadfield kind
-        if n_lead>1
-            for r = 1:particle_proposed.nu
-                particle_proposed = particle(i);
-                particle_proposed.dipole(r).leadfield = randi(n_lead);
-
-                particle_proposed = prior_and_like(particle_proposed, leadfield, data, lambda_prior, nsens, ncomp, fact, n_ist, prior_locs);
-                log_rapp_like = 0.5*exponent_likelihood(n)*n_ist*(log(particle(i).like_det)-log(particle_proposed.like_det))+...
-                    (exponent_likelihood(n)/(2*noise_std^2))*(particle(i).log_like-particle_proposed.log_like);
-                rapp_like = exp(log_rapp_like);
-
-                alpha = particle_proposed.prior/particle(i).prior * rapp_like;
-
-                alpha = min([1,alpha]);
-                if rand < alpha
-                    particle(i) = particle_proposed;
-                end
-            end
-        end
-=======
-        particle_proposed = particle(i);
-        particle_proposed.dipmom_std = gamrnd(3, particle_proposed.dipmom_std/3);
-        
-        particle_proposed = prior_and_like(particle_proposed, leadfield, data, lambda_prior, nsens, ncomp, fact, n_ist, noise_std);
-        
-        log_rapp_like = 0.5*exponent_likelihood(n)*n_ist*(log(particle(i).like_det)-log(particle_proposed.like_det))+...
-            (exponent_likelihood(n)/(2*particle(i).noise_std^2))*(particle(i).log_like - particle_proposed.log_like);
-        rapp_like = exp(log_rapp_like);
-        
-        alpha = (particle_proposed.prior*gampdf(particle(i).dipmom_std, 3, particle_proposed.dipmom_std/3))/...
-            (particle(i).prior * gampdf(particle_proposed.dipmom_std, 3, particle(i).dipmom_std/3))*rapp_like;
-        
-        alpha = min([1,alpha]);
-        if rand < alpha
-            particle(i) = particle_proposed;
-        end
-        particle_proposed = particle(i);
-        
-        % MH for the hyperparameter noise_std
-        particle_proposed = particle(i);
-        particle_proposed.noise_std = gamrnd(noise_std_proposal, particle(i).noise_std/noise_std_proposal);
-        
-        particle_proposed = prior_and_like(particle_proposed, leadfield, data, lambda_prior, nsens, ncomp, fact, n_ist, noise_std);
-
-        log_rapp_like = - exponent_likelihood(n)*nsens*n_ist*(log(particle_proposed.noise_std) - log(particle(i).noise_std)) + ...
-            0.5*exponent_likelihood(n)*n_ist*(log(particle(i).like_det)-log(particle_proposed.like_det)) + ...
-            0.5*exponent_likelihood(n)*(particle(i).log_like/particle(i).noise_std^2 - particle_proposed.log_like/particle_proposed.noise_std^2);
-        
-        rapp_like = exp(log_rapp_like);
-        rapp_proposal = gampdf(particle(i).noise_std, noise_std_proposal, particle_proposed.noise_std/noise_std_proposal) / ...
-            gampdf(particle_proposed.noise_std, noise_std_proposal, particle(i).noise_std/noise_std_proposal);
-        rapp_prior = particle_proposed.prior / particle(i).prior;
-        
-        alpha = rapp_proposal* rapp_prior *rapp_like;
-        
-        alpha = min([1,alpha]);
-        if rand < alpha
-            particle(i) = particle_proposed;
-        end
-        particle_proposed = particle(i);
-        
->>>>>>> 1e223dba
-        % Add/Remove dipole (RJ step)
-        BirthOrDeath = rand;
-        if BirthOrDeath < Q_birth && particle_proposed.nu < NDIP
-            particle_proposed = add_dipole_location(particle_proposed, prior_locs);
-            r = particle_proposed.nu;
-            particle_proposed.dipole(r).qmean = mean_Qin;
-            particle_proposed.dipole(r).qvar = cov_Qin;
-        elseif BirthOrDeath > 1-Q_death
-            [~, particle_proposed] = remove_dipole(particle_proposed);
-        end
-        
-        if particle_proposed.nu ~= particle(i).nu
-<<<<<<< HEAD
-            particle_proposed = prior_and_like(particle_proposed, leadfield, data, lambda_prior, nsens, ncomp, fact, n_ist, prior_locs);
-
-            log_rapp_like = 0.5*exponent_likelihood(n)*n_ist*(log(particle(i).like_det)-log(particle_proposed.like_det))+...
-                (exponent_likelihood(n)/(2*particle(i).noise_std^2))*(particle(i).log_like-particle_proposed.log_like);
-
-=======
-            particle_proposed = prior_and_like(particle_proposed, leadfield, data, lambda_prior, nsens, ncomp, fact, n_ist, noise_std);
-            
-            log_rapp_like = 0.5*exponent_likelihood(n)*n_ist*(log(particle(i).like_det)-log(particle_proposed.like_det))+...
-                (exponent_likelihood(n)/(2*particle(i).noise_std^2))*(particle(i).log_like-particle_proposed.log_like);
-            
->>>>>>> 1e223dba
-            rapp_like = exp(log_rapp_like);
-            if particle_proposed.nu > particle(i).nu
-                alpha = ((particle_proposed.prior*Q_death)/(particle(i).prior*Q_birth))*rapp_like;
-            else
-                alpha = ((particle_proposed.prior*Q_birth)/(particle(i).prior*Q_death))*rapp_like;
-            end
-            alpha = min([1,alpha]);
-            if rand < alpha
-                particle(i) = particle_proposed;
-            end
-            particle_proposed = particle(i);
-        end
-        % Update dipole locations, starting from the last one
-        for r = particle_proposed.nu:-1:1
-            n_neighbours = length(find(neighbours(particle_proposed.dipole(r).c,:)>0));
-            is_location_new = 0;
-            while is_location_new == 0
-                randnum = rand;
-                indP = 1;
-                while randnum > sum(neighboursp(particle_proposed.dipole(r).c,1:indP)) && indP < n_neighbours
-                    indP = indP + 1;
-                end
-                location_proposed = neighbours(particle_proposed.dipole(r).c,indP);
-                is_location_new = 1;
-                for k = [particle_proposed.nu:-1:r+1, r-1:-1:1]
-                    if location_proposed == particle_proposed.dipole(k).c
-                        is_location_new = 0;
-                    end
-                end
-            end
-            prob_move = neighboursp(particle_proposed.dipole(r).c,indP);
-            n_neighbours = length(find(neighboursp(location_proposed,:)>0));
-            indP = 1;
-            while particle_proposed.dipole(r).c ~= neighbours(location_proposed,indP) && indP < n_neighbours
-                indP = indP + 1;
-            end
-            prob_move_reverse = neighboursp(location_proposed, indP);
-            particle_proposed.dipole(r).c = location_proposed;
-<<<<<<< HEAD
-            particle_proposed = prior_and_like(particle_proposed, leadfield, data, lambda_prior, nsens, ncomp, fact, n_ist, prior_locs);
-            log_rapp_like = 0.5*exponent_likelihood(n)*n_ist*(log(particle(i).like_det)-log(particle_proposed.like_det))+...
-                (exponent_likelihood(n)/(2*particle(i).noise_std^2))*(particle(i).log_like-particle_proposed.log_like);
-
-=======
-            particle_proposed = prior_and_like(particle_proposed, leadfield, data, lambda_prior, nsens, ncomp, fact, n_ist, noise_std);
-            log_rapp_like = 0.5*exponent_likelihood(n)*n_ist*(log(particle(i).like_det)-log(particle_proposed.like_det))+...
-                (exponent_likelihood(n)/(2*particle(i).noise_std^2))*(particle(i).log_like-particle_proposed.log_like);
-            
->>>>>>> 1e223dba
-            rapp_like = exp(log_rapp_like);
-            alpha = rapp_like*((particle_proposed.prior*prob_move_reverse) / (particle(i).prior*prob_move));
-            alpha = min([1,alpha]);
-            if rand < alpha
-                particle(i) = particle_proposed;
-            end
-        end
-    end
-    % on-line estimates
-    for i = 1:n_samples
-        mod_sel(particle(i).nu+1,n) = mod_sel(particle(i).nu+1,n) + weights(i);
-        if particle(i).nu <=NDIP
-            for r = 1:particle(i).nu
-                pmap(particle(i).dipole(r).c,n, particle(i).nu) =  pmap(particle(i).dipole(r).c,n, particle(i).nu) + weights(i);
-            end
-        end
-    end
-    [~, ind_mod] = max(mod_sel(:,n));
-<<<<<<< HEAD
-    [~, ind_lead] = max(lead_sel(:,n));
-    disp(strcat(['Estimated number of dipoles: ', num2str(ind_mod-1)]));
-    disp(strcat(['Estimated number of leadfield: ', num2str(ind_lead)]));
-    disp(strcat(['Model selsection: ', num2str(mod_sel(1:4,n)')]));
-=======
-    disp(strcat(['Estimated number of dipoles: ', num2str(ind_mod-1)]))
-    disp(strcat(['Model selsection: ', num2str(mod_sel(1:4,n)')]))
->>>>>>> 1e223dba
-    [~, eee,pmap_singdip(:,:,n)] = point_estimation(particle, weights, V, NDIP);
-    for i = 1:numel(eee)
-        est_dip(kkk,:) = [V(eee(i),:) n eee(i)];
-        kkk=kkk+1;
-        disp(strcat(['Estimated location of dipole ', num2str(i), ': vertex number ' num2str(eee(i))]));
-    end
-<<<<<<< HEAD
-=======
-    
->>>>>>> 1e223dba
-    v_noise = zeros(n_samples, 1);
-    v_weight = zeros(n_samples, 1);
-    for i=1:n_samples
-        v_noise(i) =  particle(i).noise_std/scaling_factor;
-        v_weight(i) = weights(i);
-    end
-    disp(strcat(['Conditional Mean noise std: ', num2str(sum(v_noise .* v_weight))]));
-<<<<<<< HEAD
-
-    MCsamples{n}.all_particles = particle;
-
-=======
-    
-    MCsamples{n}.all_particles = particle;
-    
->>>>>>> 1e223dba
-    % optional plot of current iteration
-    if isfield(cfg,'plot')
-        if strcmp(cfg.plot,'surf')==1 && isfield(cfg, 'tris') && isfield(cfg,'V_infl') && mod(n,5)==0
-            if n==5
-                figure
-                set(gcf,'pos',[200 70 1500 770])
-                pause(.2)
-            end
-            inverse_SESAME_surf_viewer(full_data, pmap, mod_sel, neighbours, n, cfg);
-        end
-    end
-<<<<<<< HEAD
-
-=======
-    
->>>>>>> 1e223dba
-    % Adaptive choice of the next exponent
-    if evol_exp == 0
-        is_last_operation_increment = 0;
-        if exponent_likelihood(n) == 1
-            exponent_likelihood(n+1) = 1.01;
-        else
-            delta_a = delta_min;
-            delta_b = delta_max;
-            delta(n+1) = delta_max;
-            exponent_likelihood(n+1) = exponent_likelihood(n) + delta(n+1);
-            log_ESS(n+1) = -Inf;
-            iterations = 1;
-            while (log_ESS(n+1) - log(ESS(n))) > log(gamma_high) || (log_ESS(n+1) - log(ESS(n))) < log(gamma_low)
-                for i=1:n_samples
-                    if n < N
-                        log_update(i) = -0.5*(exponent_likelihood(n+1)-exponent_likelihood(n))*...
-<<<<<<< HEAD
-                            (n_ist*log(particle(i).like_det) + n_ist*nsens*log(2*pi*particle(i).noise_std^2) + particle(i).log_like/(particle(i).noise_std^2));
-=======
-                                    (n_ist*log(particle(i).like_det) + n_ist*nsens*log(2*pi*particle(i).noise_std^2) + particle(i).log_like/(particle(i).noise_std^2));%-0.5*n_ist*(exponent_likelihood(n+1)-exponent_likelihood(n))*log(particle(i).like_det)-...
-                            %((exponent_likelihood(n+1)-exponent_likelihood(n))/(2*particle(i).noise_std^2))*particle(i).log_like;
->>>>>>> 1e223dba
-                    end
-                end
-                log_weight_unnorm = log(weights) + log_update;
-                w = max(log_weight_unnorm);
-                log_cost_norm = w + log(sum(exp(log_weight_unnorm - w)));
-                log_weight_aux = log_weight_unnorm - log_cost_norm;
-                if max(isinf(log_weight_unnorm - log_cost_norm))==1
-                    disp('log inf within bisection');
-                end
-                W = max(log_weight_aux);
-                log_ESS(n+1) = -2*W - log( sum( exp( 2*(log_weight_aux - W) ) ) );
-                if log_ESS(n+1) - log(ESS(n)) > log(gamma_high)
-                    delta_a = delta(n+1);
-                    delta(n+1) = min([(delta_a+delta_b)/2 delta_max]);
-                    is_last_operation_increment = 1;
-                    if (delta_max-delta(n+1)) < delta_max/100
-                        exponent_likelihood(n+1) = exponent_likelihood(n) + delta(n+1);
-                        for i=1:n_samples
-                            if n < N
-                                log_update(i) = -0.5*(exponent_likelihood(n+1)-exponent_likelihood(n))*...
-                                    (n_ist*log(particle(i).like_det) + n_ist*nsens*log(2*pi*particle(i).noise_std^2) + particle(i).log_like/(particle(i).noise_std^2));
-                            end
-                        end
-                        if exponent_likelihood(n+1)>=1
-                            exponent_likelihood(n+1) = 1;
-                            log_ESS(n+1) = log(ESS(n)) + log( (gamma_high+gamma_low)/2 );
-                        end
-                        break;
-                    end
-                elseif log_ESS(n+1) - log(ESS(n)) < log(gamma_low)
-                    delta_b = delta(n+1);
-                    delta(n+1) = max([(delta_a+delta_b)/2 delta_min]);
-                    if (delta(n+1)-delta_min)<delta_min/10 ||(iterations>1 && is_last_operation_increment)
-                        exponent_likelihood(n+1) = exponent_likelihood(n) + delta(n+1);
-                        for i=1:n_samples
-                            if n < N
-                                log_update(i) = -0.5*(exponent_likelihood(n+1)-exponent_likelihood(n))*...
-                                    (n_ist*log(particle(i).like_det) + n_ist*nsens*log(2*pi*particle(i).noise_std^2) + particle(i).log_like/(particle(i).noise_std^2));
-                            end
-                        end
-                        if exponent_likelihood(n+1)>=1
-                            exponent_likelihood(n+1) = 1;
-                            log_ESS(n+1) = log(ESS(n)) + log((gamma_high+gamma_low)/2);
-                        end
-                        break;
-                    end
-                    is_last_operation_increment = 0;
-                end
-                exponent_likelihood(n+1) = exponent_likelihood(n) + delta(n+1);
-                if exponent_likelihood(n+1)>=1
-                    exponent_likelihood(n+1) = 1;
-                    log_ESS(n+1) = log(ESS(n)) + log((gamma_high+gamma_low)/2);
-                end
-                iterations = iterations+1;
-            end
-        end
-    else
-        if n==evol_exp
-            exponent_likelihood(n+1) = 1.1;
-        else
-            e = logspace(-5,0, evol_exp);
-            exponent_likelihood(n+1) = e(n+1);
-        end
-<<<<<<< HEAD
-
-        for i=1:n_samples
-            if n < N
-                log_update(i) = -0.5*(exponent_likelihood(n+1)-exponent_likelihood(n))*...
-                    (n_ist*log(particle(i).like_det) + n_ist*nsens*log(2*pi*particle(i).noise_std^2) + particle(i).log_like/(particle(i).noise_std^2));
-            end
-        end
-=======
-        
->>>>>>> 1e223dba
-    end
-    n = n + 1;
-end
-n = n-1;
-
-% Final estimates:
-if numel(est_dip)>0
-    estimated_dipoles = est_dip(find(est_dip(:,4)==n),5);
-
-    if size(lead_sel,1)>1
-        lead = zeros(size(lead_sel,1), numel(estimated_dipoles));
-        for nn=1:numel(estimated_dipoles)
-            for p=1:numel(particle)
-                for d=1:particle(p).nu
-                    if particle(p).dipole(d).c == estimated_dipoles(nn)
-                        lead(particle(p).dipole(d).leadfield, nn) = lead(particle(p).dipole(d).leadfield, nn) + weights(p)/particle(p).nu;
-                    end
-                end
-            end
-        end
-        [~, est_lead] = max(lead);
-    else
-        est_lead = ones(1,numel(estimated_dipoles));
-    end
-
-    % Estimating dipole moments
-    G_r = zeros(nsens,ncomp*numel(estimated_dipoles));
-    for kk = 1:numel(estimated_dipoles)
-<<<<<<< HEAD
-        G_r(:,ncomp*(kk-1)+1:ncomp*kk) = leadfield(:,ncomp*(estimated_dipoles(kk)-1)+1:ncomp*estimated_dipoles(kk), est_lead(kk));
-=======
-        G_r(:,ncomp*(kk-1)+1:ncomp*kk) = leadfield(:,ncomp*(estimated_dipoles(kk)-1)+1:ncomp*estimated_dipoles(kk));
->>>>>>> 1e223dba
-    end
-    cov_Qincomplex = (dipmom_std/scaling_factor)^2 * eye(ncomp*numel(estimated_dipoles));
-    K_matrix = cov_Qincomplex * G_r' * inv(G_r * cov_Qincomplex * G_r' + cov_noise);
-    for t = 1:n_ist
-        qmean_comp = K_matrix * data(:,t);
-        qvar_complex = (eye(ncomp*numel(estimated_dipoles)) - K_matrix * G_r) * cov_Qincomplex;
-        for kk = 1:numel(estimated_dipoles)
-            Q_estimated(kk,t) = norm(qmean_comp(ncomp*(kk-1)+1:ncomp*kk));
-            QV_estimated(ncomp*(kk-1)+1:ncomp*kk,t) = qmean_comp(ncomp*(kk-1)+1:ncomp*kk);
-        end
-    end
-end
-[max_weight, ind_max_weight] = max(weights);
-best_particle(N) = particle(ind_max_weight);
-
-
-data_estimated = zeros(size(full_data(:,t_start:t_stop)));
-for i_dip = 1:numel(estimated_dipoles)
-    G = leadfield(:,estimated_dipoles(i_dip)*3-2:estimated_dipoles(i_dip)*3, est_lead(i_dip));
-    for t=1:size(data_estimated,2)
-        data_estimated(:,t) = data_estimated(:,t) + G*QV_estimated(i_dip*3-2:i_dip*3,t);
-    end
-end
-
-gof = norm(data_estimated - full_data(:,t_start:t_stop))/norm(full_data(:,t_start:t_stop));
-% output relevant data:
-
-% input parameters:
-result.prior_locs = prior_locs;
-result.Q_birth = Q_birth;
-result.Q_death = Q_death;
-result.dipmom_std = dipmom_std;
-result.noise_std = noise_std;
-result.n_samples = n_samples;
-
-result.t_start = t_start;
-result.t_stop = t_stop;
-result.data = full_data;
-result.data_estimated = data_estimated;
-result.gof = gof;
-
-result.sourcespace = sourcespace;
-result.neighbours = neighbours;
-result.neighboursp = neighboursp;
-
-% actual results:
-result.pmap = pmap(1:size(V,1),1:n,1:NDIP);
-result.pmap_singdip = pmap_singdip(:,:,1:n);
-result.mod_sel = mod_sel(:,1:n);
-<<<<<<< HEAD
-result.lead_sel = lead_sel(:,1:n);
-result.est_lead = est_lead;
-result.estimated_dipoles = estimated_dipoles;
-result.Q_estimated = Q_estimated;
-result.MCsamples = MCsamples{1, end}.all_particles;
-result.AllMCsamples = MCsamples;
-=======
-result.estimated_dipoles = estimated_dipoles;
-result.Q_estimated = Q_estimated;
-result.MCsamples = MCsamples{1, end}.all_particles;
->>>>>>> 1e223dba
-result.AllWeights = AllWeights(1:n,:);
-result.est_dip = est_dip;
-result.QV_estimated = QV_estimated;
-
-% algorithm diagnostics
-result.final_it = n;
-result.exponent_likelihood = exponent_likelihood;
-result.resampling_done = resampling_done(1:n);
-result.ESS = ESS;
-result.best_particle = best_particle;
-result.TODAY = date;
-result.scaling_factor = scaling_factor;
-
-[result.noise_cm_hy, result.noise_map_hy, v_noise, v_weight] = noise_estimates(result);
-<<<<<<< HEAD
-result.v_noise = v_noise;
-=======
-result.v_noise = v_noise; 
->>>>>>> 1e223dba
-result.v_weight = v_weight;
-result.cpu_time = cputime - tStart;
-end
-
-
-function particle = add_dipole_location(particle, prior_locs)
-particle.nu = particle.nu+1;
-r = particle.nu;
-is_location_new = 0;
-while is_location_new == 0
-    location_proposed = sample_prior_locs(prior_locs);%randi(Nvert);
-    is_location_new = 1;
-    for k = 1:r-1
-        if location_proposed == particle.dipole(k).c
-            is_location_new = 0;
-        end
-    end
-end
-particle.dipole(r).c = location_proposed;
-end
-
-<<<<<<< HEAD
-
-=======
->>>>>>> 1e223dba
-function [est_num, est_c, pmap_singdip] = point_estimation(particles, weigths, V, NDIP)
-n_samples = length(weigths);
-mod_sel = zeros(NDIP*10, 1);
-pmap_singdip = zeros(size(V,1),NDIP);
-for i = 1:n_samples
-    mod_sel(particles(i).nu+1) = mod_sel(particles(i).nu+1) + weigths(i);
-end
-[~, est_num] = max(mod_sel);
-est_num = est_num - 1;
-if est_num > NDIP
-    warning('Estimated number of dipoles higher than the allowed one.')
-end
-if est_num == 0
-    est_c = [];
-else
-    N_sel_part = 0;
-    for i = 1:n_samples
-        %    disp(particles(i).nu)
-        if particles(i).nu == est_num
-            N_sel_part = N_sel_part + 1;
-            sel_particles(N_sel_part) = i;
-        end
-    end
-    particles = particles(sel_particles);
-    weigths = weigths(sel_particles);
-    dipoles = zeros(N_sel_part, est_num);
-    for i_part = 1:N_sel_part
-        for j_dip = 1:est_num
-            dipoles(i_part,j_dip) = particles(i_part).dipole(j_dip).c;
-        end
-    end
-    [~ , max_part] = max(weigths);
-    c_max_part = zeros(1, est_num);
-    for i_dip = 1:est_num
-        c_max_part(i_dip) = particles(max_part).dipole(i_dip).c;
-    end
-    for i_part = 1:N_sel_part
-        c_i = dipoles(i_part,:);
-        all_perm = perms(c_i);
-        N_perms = factorial(est_num);
-        OSPA = zeros(N_perms, 1);
-        for i_perm = 1:N_perms
-            diff = V(all_perm(i_perm,:),:) - V(c_max_part,:);
-            norm_diff = sqrt(sum(diff.^2, 2));
-            OSPA(i_perm) = sum(norm_diff)/est_num;
-        end
-        [~, sel_perm] = min(OSPA);
-        dipoles(i_part,:) = all_perm(sel_perm,:);
-    end
-<<<<<<< HEAD
-
-    for i_dip = 1:est_num
-
-        for i_part = 1:N_sel_part
-            pmap_singdip(dipoles(i_part,i_dip), i_dip) =  pmap_singdip(dipoles(i_part,i_dip), i_dip) + weigths(i_part);
-        end
-
-    end
-    [~, est_c] = max(pmap_singdip(:,1:est_num));
-
-end
-end
-
-function [particle] = prior_and_like(particle, leadfield, data, lambda_prior, nsens, ncomp, fact, n_ist, prior_locs)
-particle.prior = 1/fact(particle.nu+1) * exp(-lambda_prior) * ...
-    lambda_prior^particle.nu / particle.dipmom_std * 1 / particle.noise_std;%gampdf(particle.noise_std, 2 ,noise_std * 4);%1 / particle.noise_std;
-
-for i=1:particle.nu
-    particle.prior = particle.prior * prior_locs(particle.dipole(i).c);
-end
-
-G_r = zeros(nsens,ncomp*particle.nu);
-for kk = 1:particle.nu
-    G_r(:,ncomp*(kk-1)+1:ncomp*kk) = leadfield(:,ncomp*(particle.dipole(kk).c-1)+1:ncomp*particle.dipole(kk).c, particle.dipole(kk).leadfield);
-end
-
-
-cov_likelihood_risc_inv = eye(nsens) - (particle.dipmom_std/particle.noise_std)^2 *G_r ...
-    *inv(eye(ncomp*particle.nu) + G_r'* (particle.dipmom_std/particle.noise_std)^2 *G_r)*G_r';
-
-cov_likelihood_risc = (particle.dipmom_std/particle.noise_std)^2 *G_r*G_r' + eye(nsens);
-% cov_likelihood_risc_inv = inv(cov_likelihood_risc);
-=======
-    
-    for i_dip = 1:est_num
-        
-        for i_part = 1:N_sel_part
-            pmap_singdip(dipoles(i_part,i_dip), i_dip) =  pmap_singdip(dipoles(i_part,i_dip), i_dip) + weigths(i_part);
-        end
-        
-    end
-    [~, est_c] = max(pmap_singdip(:,1:est_num));
-end
-end
-
-function [particle] = prior_and_like(particle, leadfield, data, lambda_prior, nsens, ncomp, fact, n_ist, noise_std)
-particle.prior = 1/fact(particle.nu+1) * exp(-lambda_prior) * ...
-    lambda_prior^particle.nu / particle.dipmom_std * gampdf(particle.noise_std, 2 ,noise_std * 4);%1 / particle.noise_std;
-
-G_r = zeros(nsens,ncomp*particle.nu);
-for kk = 1:particle.nu
-    G_r(:,ncomp*(kk-1)+1:ncomp*kk) = leadfield(:,ncomp*(particle.dipole(kk).c-1)+1:ncomp*particle.dipole(kk).c);
-end
-
-cov_likelihood_risc = (particle.dipmom_std/particle.noise_std)^2 *G_r*G_r' + eye(nsens);
-cov_likelihood_risc_inv = inv(cov_likelihood_risc);
->>>>>>> 1e223dba
-particle.like_det = det(cov_likelihood_risc);
-particle.log_like = 0;
-for t = 1:n_ist
-    particle.log_like =  particle.log_like + data(:,t)'*cov_likelihood_risc_inv*data(:,t);
-end
-end
-
-function [DipoleDying, particle] = remove_dipole(particle)
-if particle.nu >0
-    DipoleDying = randi(particle.nu);
-    for r = DipoleDying+1:particle.nu
-        particle.dipole(r-1) = particle.dipole(r);
-    end
-<<<<<<< HEAD
-    particle.dipole(particle.nu) = struct('c', 0, 'qmean', zeros(3,1), 'qvar', zeros(3), 'leadfield', Inf);
-=======
-    particle.dipole(particle.nu) = struct('c', 0, 'qmean', zeros(3,1), 'qvar', zeros(3));
->>>>>>> 1e223dba
-    particle.nu = particle.nu - 1;
-else
-    DipoleDying = -1;
-end
-end
-
-function [ NProb] = compute_neigh_prob(V,neighbours,sigmar)
-NProb = zeros(size(neighbours));
-for i = 1:size(neighbours,1)
-    j = 1;
-    while j <= size(neighbours,2) && neighbours(i,j)>0
-        NProb(i,j) = exp(-norm(V(i,:) - V(neighbours(i,j),:))^2/sigmar^2);
-        j=j+1;
-    end
-    NProb(i,:) = NProb(i,:)/sum(NProb(i,:));
-end
-end
-
-function[neighbours]=compute_neighbours(vertices, radius)
-neighbours=zeros(size(vertices,1),1000);
-for i = 1 : size(vertices,1)
-    clear aux3
-    aux1 = vertices(i,:);
-    aux2 = repmat(aux1,size(vertices,1),1);
-    diff = vertices-aux2;
-    diff = diff.^2;
-    somma = sum(diff');
-    somma = somma';
-    dist = sqrt(somma);
-    [dist_riord,ind_riord] = sort(dist,'ascend');
-    aux3 = find(dist_riord<radius);
-    neighbours(i,1:size(aux3,1)) = ind_riord(aux3)';
-end
-end
-
-function [noise_cm_hy, noise_map_hy, v_noise, v_weight] = noise_estimates(posterior)
-n_bins = 20;
-
-v_noise = zeros(posterior.n_samples, 1);
-v_weight = zeros(posterior.n_samples, 1);
-for i=1:posterior.n_samples
-    v_noise(i) =  posterior.MCsamples(i).noise_std/posterior.scaling_factor;
-    v_weight(i) = posterior.AllWeights(end, i);
-end
-
-noise_cm_hy = sum(v_noise .* v_weight);
-<<<<<<< HEAD
-
-interval = [min(v_noise), max(v_noise)];
-len_interval = abs(interval(2) - interval(1));
-left_bin = zeros(n_bins, 1);
-rigtht_bin = zeros(n_bins, 1);
-center_bin = zeros(n_bins, 1);
-v_weight_bin = zeros(n_bins, 1);
-
-for i=1:n_bins
-    left_bin(i) = interval(1) + i * len_interval / n_bins;
-    rigtht_bin(i) = interval(1) + (i + 1) * len_interval / n_bins;
-    center_bin(i) = 0.5 * (left_bin(i) + rigtht_bin(i));
-
-    for p=1:numel(v_noise)
-        if v_noise(p) < rigtht_bin(i) && v_noise(p) > left_bin(i)
-            v_weight_bin(i) = v_weight_bin(i) + v_weight(p);
-        end
-    end
-end
-
-[~, idx_max] = max(v_weight_bin);
-noise_map_hy = center_bin(idx_max);
-=======
-
-interval = [min(v_noise), max(v_noise)];
-len_interval = abs(interval(2) - interval(1));
-left_bin = zeros(n_bins, 1);
-rigtht_bin = zeros(n_bins, 1);
-center_bin = zeros(n_bins, 1);
-v_weight_bin = zeros(n_bins, 1);
->>>>>>> 1e223dba
-
-for i=1:n_bins
-    left_bin(i) = interval(1) + i * len_interval / n_bins;
-    rigtht_bin(i) = interval(1) + (i + 1) * len_interval / n_bins;
-    center_bin(i) = 0.5 * (left_bin(i) + rigtht_bin(i));
-    
-    for p=1:numel(v_noise)
-        if v_noise(p) < rigtht_bin(i) && v_noise(p) > left_bin(i)
-            v_weight_bin(i) = v_weight_bin(i) + v_weight(p);
-        end
-    end
-end
-
-<<<<<<< HEAD
-function loc = sample_prior_locs(prior_locs)
-nonzero_prior_locs = find(prior_locs);
-aux_locs = prior_locs(nonzero_prior_locs);
-outer_part = cumsum(aux_locs);
-u = rand;
-i = 1;
-while outer_part(i) < u
-    i = i + 1;
-end
-loc = nonzero_prior_locs(i);
-=======
-[~, idx_max] = max(v_weight_bin);
-noise_map_hy = center_bin(idx_max);
->>>>>>> 1e223dba
-
-end
+function [result] = inverse_SESAME(full_data, leadfield, sourcespace, cfg)
+
+% inverse_SESAME samples the posterior distribution of a
+% multi-dipole Bayesian model and provides an estimate of the number of
+% dipoles and of the dipole locations and time courses; in addition, it
+% provides uncertainty quantification in terms of a posterior probability
+% map. Dipoles are assumed to have fixed location during the analyzed time
+% window.
+%
+%
+% Use as
+%  posterior = inverse_SESAME(data, leadfield, sourcespace, cfg)
+%
+% where
+%  data        = data matrix,
+%                 number of sensors X number of time points
+%  leadfield   = leadfield matrix,
+%                  number of sensors X ncomp*number of points in the source space
+%                   where ncomp is 3 for free orientation, 1 for strictly
+%                   constrained orientation
+%  sourcespace = coordinates of points in source space,
+%                 number of points in the source space X 3
+% and
+%  posterior   = structure containing the estimated source parameters, a
+%                 posterior probability map and all the Monte Carlo samples
+%
+%  relevant fields of posterior:
+%
+%         mod_sel = model selection function (in fact, a collection of)
+%                   a 2D array
+%                   max number of dipoles X number of iterations;
+%                   at a selected iteration, it provides the posterior distribution over
+%                     the number of dipoles
+%                   default use:
+%                   - fix the second index to the last iteration (posterior.final_it)
+%                   - take the argmax of the resulting array as an estimate of the
+%                       number of dipoles
+%
+%
+%         pmap	= posterior probability map (in fact, a collection of)
+%                 a 3D array
+%                 number of source points  X number of iterations X max number of dipoles;
+%                 default use:
+%                 - set the second index to the last iteration (posterior.final_it)
+%                 - set the third index to the estimated number of dipoles
+%                 - plot the resulting array as a color-coded posterior map
+%                   on the set of vertices
+%
+%         estimated_dipoles = vertex indices of estimated dipoles in the source space
+%
+%         est_dip = all estimated dipoles *across all iterations*
+%                   a 2D array
+%                   number of ALL estimated dipoles X 5
+%                   in every line we have one estimated dipole as follows:
+%                   x location, y location, z location, iteration number, vertex index
+%
+%
+%         Q_estimated = source amplitudes (positive scalar) of estimated dipoles
+%                       a 2D array
+%                       number of estimated dipoles X number of time points
+%
+%         QV_estimated = estimated vector dipole moments across time
+%                        a 2D array
+%                        ncomp*number of estimated dipoles X number of time points
+%
+%         MCsamples = all Monte Carlo samples, at all iterations
+%                     stored for any other type of inference
+%
+%         AllWeights = all weights of the corresponding Monte Carlo samples
+
+%
+% optional input, passed as field inside cfg:
+%
+%  noise_std  = noise standard deviation
+%  dipmom_std = expected strength of dipole moment (formally: standard
+%               deviation of Gaussian prior on dipole moment components)
+%  n_samples  = number of Monte Carlo samples (default: 100)
+%  t_start  = first time point of analyzed window
+%  t_stop   = last time point of analyzed window
+%
+%
+%  The algorithm contained in this file is described in
+%  Sommariva S and Sorrentino A
+%  Sequential Monte Carlo samplers for semi-linear inverse problems and
+%  application to Magnetoencephalography
+%  Inverse Problems (2014)
+
+% Copyright (C) 2019 Gianvittorio Luria, Sara Sommariva, Alberto Sorrentino
+
+lambda_prior = [];
+evol_exp = [];
+noise_std = [];
+dipmom_std = [];
+n_samples = [];
+neighbours = [];
+neighboursp = [];
+bool_hyper_q = [];
+bool_hyper_n = [];
+prior_locs = [];
+scaling_factor = [];
+noise_covariance = [];
+Q_birth = [];
+Q_death = [];
+t_start = 1;
+t_stop = size(full_data,2);
+
+if isfield(cfg,'lambda_prior')
+    lambda_prior = cfg.lambda_prior;
+    disp(['Poisson parameter set by the user to: ', num2str(lambda_prior)]);
+end
+if isfield(cfg,'noise_std')
+    noise_std = cfg.noise_std;
+end
+if isfield(cfg,'dipmom_std')
+    dipmom_std = cfg.dipmom_std;
+end
+if isfield(cfg,'n_samples')
+    n_samples = cfg.n_samples;
+end
+if isfield(cfg,'neighbours')
+    neighbours = cfg.neighbours;
+end
+if isfield(cfg,'neighboursp')
+    neighboursp = cfg.neighboursp;
+end
+if isfield(cfg,'t_start')
+    t_start = cfg.t_start;
+end
+if isfield(cfg,'t_stop')
+    t_stop = cfg.t_stop;
+end
+
+if isfield(cfg,'bool_hyper_q')
+    bool_hyper_q = cfg.bool_hyper_q;
+    disp(['hyperprior on dipmom std set as: ', num2str(bool_hyper_q)]);
+end
+if isfield(cfg,'evol_exp')
+    evol_exp = cfg.evol_exp;
+    disp(['Number of iterations set at: ', num2str(evol_exp)]);
+end
+if isfield(cfg,'Q_birth')
+    Q_birth = cfg.Q_birth;
+end
+if isfield(cfg,'Q_death')
+    Q_death = cfg.Q_death;
+end
+if isfield(cfg,'bool_hyper_n')
+    bool_hyper_n = cfg.bool_hyper_n;
+    disp(['hyperprior on noise std set as: ', num2str(bool_hyper_n)]);
+end
+if isfield(cfg, 'scaling_factor')
+    scaling_factor = cfg.scaling_factor;
+end
+if isfield(cfg, 'noise_covariance')
+    noise_covariance = cfg.noise_covariance;
+end
+if isfield(cfg,'prior_locs')
+    prior_locs = cfg.prior_locs;
+    disp('Used prior locations given by the user');
+end
+
+data = full_data;
+
+if isempty(lambda_prior)
+    lambda_prior = 0.25;
+    disp(['Poisson parameter set automatically to: ', num2str(lambda_prior)]);
+end
+if isempty(noise_std)
+    noise_std = 0.17 * max(max(abs(data)));
+    disp(['Noise std set automatically to: ', num2str(noise_std)]);
+end
+if isempty(dipmom_std)
+    dipmom_std = 15*max(max(abs(data)))/max(max(max(abs(leadfield))));
+    disp(['Dipmom std set automatically to: ', num2str(dipmom_std)]);
+end
+if isempty(n_samples)
+    n_samples = 100;
+end
+if isempty(t_start)
+    t_start = 1;
+end
+if isempty(t_stop)
+    t_stop = size(full_data,2);
+end
+if isempty(bool_hyper_q)
+    bool_hyper_q = true;
+    disp('Used hyperprior on dipmom std');
+end
+if isempty(bool_hyper_n)
+    bool_hyper_n = true;
+    disp('Used hyperprior on noise std');
+end
+if isempty(evol_exp)
+    evol_exp = 0;
+    disp('Adaptive number of iterations');
+end
+% probability of proposing a birth/death
+if isempty(Q_birth)
+    Q_birth = 1/3;
+end
+if isempty(Q_death)
+    Q_death = 1/20;
+end
+if isempty(scaling_factor)
+    scaling_factor = 1;
+end
+if isempty(noise_covariance)
+    noise_covariance = eye(size(leadfield,1));
+end
+if isempty(prior_locs)
+    prior_locs = 1/(size(sourcespace,1)) * ones(size(sourcespace,1),1);
+    disp('Used uniform prior locations');
+end
+
+if (size(full_data,2)>1)
+    data = full_data(:, t_start:t_stop);
+end
+
+% pre-compute factorials
+fact=zeros(1,40);
+for i = 1:40
+    fact(i) = factorial(i);
+end
+
+V = sourcespace;
+
+data = scaling_factor * data;
+dipmom_std = scaling_factor * dipmom_std;
+noise_std = scaling_factor * noise_std;
+
+% if there are no neighbours/neighbour probabilities, those are computed
+% here:
+
+if isempty(neighbours)
+    radius = 1.5 * ((max(V(:,1))-min(V(:,1))) * (max(V(:,2))-min(V(:,2))) * (max(V(:,3))-min(V(:,3)))/ size(V,1) ) ^(1/3) ;
+    neighbours = compute_neighbours(V, radius);
+    disp(strcat(['neighbours matrix computed, max neighbours ', ...
+        num2str(size(neighbours,2))]));
+    neighboursp = compute_neigh_prob(V, neighbours, radius);
+end
+if isempty(neighboursp)
+    radius = 1.5 * ((max(V(:,1))-min(V(:,1))) * (max(V(:,2))-min(V(:,2))) * (max(V(:,3))-min(V(:,3)))/ size(V,1) ) ^(1/3) ;
+    neighboursp = compute_neigh_prob(V, neighbours, radius);
+end
+
+% set parameters
+n_ist = size(data, 2);
+
+N = 2000;           % initial max number of iterations, determines array size
+C = size(V,1);      % number of voxels
+nsens = size(leadfield,1);  % number of sensors
+ncomp = size(leadfield,2)/size(sourcespace,1); % 3 if free orientation, 1 if cortically constrained
+NDIP = 6;           % maximum number of dipoles
+
+mean_Qin = zeros(3,1); % mean of the Gaussian prior on the dipole moment
+
+cov_Qin = dipmom_std^2 * eye(3); % covariance of Gaussian prior on the dipole moment
+cov_noise = noise_std^2 * noise_covariance; % covariance of the likelihood function
+delta_min = 1e-5; delta_max = 1e-1; % min/max increment of the exponent in a single iteration
+gamma_high = 0.99; gamma_low = 0.9; % acceptable interval for the drop in the Effective Sample Size
+
+dipmom_range = 3; % currently fixed hyperparameter, log--range of the hyperprior on dipmom_std
+noise_range = 3; % currently fixed hyperparameter, log--range of the hyperprior on noise_std
+noise_std_proposal = 10;
+
+n_lead = size(leadfield,3);
+
+exponent_likelihood(1) = 0;
+exponent_likelihood(2) = 0;
+
+% define structures
+for j = 1:NDIP
+    dipole(j) = struct('c', 0, 'qmean', zeros(3,1), 'qvar', zeros(3));
+end
+for i = 1:n_samples
+    particle(i) = struct('nu',0,'dipole',dipole, 'prior', 1, 'log_like', 0, 'like_det',1, 'dipmom_std', 1, 'noise_std', noise_std);
+end
+
+%%%%%%%%%%%%%%%%%%%%%%%%%%%%%%%%%%%%%%%%%%%%%%%%%%%%%%%%%%%%%%%%%%%%%%%%%%%
+%%%%%%%%%%%%%%%%%% Sampling from the prior %%%%%%%%%%%%%%%%%%%%%%%%%%%%%%%%
+%%%%%%%%%%%%%%%%%%%%%%%%%%%%%%%%%%%%%%%%%%%%%%%%%%%%%%%%%%%%%%%%%%%%%%%%%%%
+weights = zeros(1,n_samples);
+AllWeights = zeros(N, n_samples);
+log_update = weights;
+n = 1;
+
+for i = 1:n_samples
+    ndip = poissrnd(lambda_prior);
+    if bool_hyper_q == true
+        particle(i).dipmom_std = 10^(dipmom_range*rand)*dipmom_std/35;
+    else
+        particle(i).dipmom_std = dipmom_std;
+    end
+    if bool_hyper_n == true
+        particle(i).noise_std = 10^(dipmom_range*rand)*noise_std/35;%gamrnd(2,noise_std * 4);
+    else
+        particle(i).noise_std = noise_std;
+    end
+    for r = 1:ndip
+        particle(i).dipole(r).leadfield = randi(n_lead);
+        particle(i) = add_dipole_location(particle(i), prior_locs);
+        particle(i).dipole(r).qmean = mean_Qin;
+        particle(i).dipole(r).qvar = particle(i).dipmom_std^2 * eye(3);
+    end
+
+    particle(i) = prior_and_like(particle(i), leadfield, data, lambda_prior, nsens, ncomp, fact, n_ist, prior_locs);
+
+    if isinf(particle(i).log_like)
+        disp('Problem');
+    end
+    % the two following lines are currently useless because exponent_likelihood(2) = exponent_likelihood(1) = 0
+    % we just let them here in case we decide to modify these values
+    weights(i) = 1/sqrt(particle(i).like_det)^(n_ist*exponent_likelihood(1)) * exp(particle(i).log_like)^(exponent_likelihood(1)/(2*particle(i).noise_std^2));
+    log_update(i) = -0.5*(exponent_likelihood(n+1)-exponent_likelihood(n))*(n_ist*log(particle(i).like_det) + (1/(particle(i).noise_std^2))*particle(i).log_like);
+end
+weights = weights ./ sum(weights);
+
+pmap = zeros(size(V,1), N, NDIP);
+pmap_singdip = zeros(size(V,1),NDIP,N);
+mod_sel = zeros(NDIP+1,N);
+est_dip = [];
+estimated_dipoles = [];
+Q_estimated = [];
+QV_estimated = [];
+kkk = 1;
+for i = 1:n_samples
+    mod_sel(particle(i).nu+1,n) = mod_sel(particle(i).nu+1,n) + weights(i);
+    if particle(i).nu <=NDIP
+        for r = 1:particle(i).nu
+            pmap(particle(i).dipole(r).c, n, particle(i).nu) =  pmap(particle(i).dipole(r).c, n, particle(i).nu) + weights(i);
+        end
+    end
+end
+
+tStart = cputime;
+%%%%%%%%%%%%%%%%%%%%%%%%%%%%%%%%%%%%%%%%%%%%%%%%%%%%%%%%%%%%%%%%%%%%%%%%%%%
+%%%%%%%%%%%%%%%%%%%%%%%%% Main cycle %%%%%%%%%%%%%%%%%%%%%%%%%%%%%%%%%%%%%%
+%%%%%%%%%%%%%%%%%%%%%%%%%%%%%%%%%%%%%%%%%%%%%%%%%%%%%%%%%%%%%%%%%%%%%%%%%%%
+n = 2;
+resampling_done = zeros(1,N);
+while exponent_likelihood(n) <= 1
+    if n>3
+        disp('----------------------------------------------------------------')
+        disp(strcat(['Iteration ', num2str(n), ...
+            ' (Expected: ', ...
+            num2str(ceil((-log(exponent_likelihood(3)))/...
+            (log(exponent_likelihood(n)) - log(exponent_likelihood(3))) * n )),')',...
+            ' -- Exponent = ', num2str(exponent_likelihood(n))]))
+    end
+    [max_weight, ind_max_weight] = max(weights);
+    best_particle(n-1) = particle(ind_max_weight);
+    log_weight_unnorm = log(weights) + log_update;
+    w = max(log_weight_unnorm);
+    log_cost_norm = w + log(sum(exp(log_weight_unnorm - w)));
+    weight_resampling = exp(log_weight_unnorm - log_cost_norm);
+    if max(isinf(log_weight_unnorm-log_cost_norm)==1)
+        disp('warning: some weigths are inf');
+    end
+    if min(weight_resampling)==0
+        disp('warning: some weights are zero');
+    end
+    ESS(n) = (sum(weight_resampling.^2))^-1;
+    if isnan(ESS(n))
+        disp('Got a NaN in the effective sample size: try setting a larger ''noise_std'' or a smaller ''dipmom_std''');
+    end
+    % Resample particles if ESS too low
+    if ESS(n) < n_samples/2
+        disp(' ---------- ');
+        disp('Resampling');
+        disp(' ---------- ');
+        resampling_done(n) = 1;
+        ESS(n) = n_samples;
+        partition_weights = cumsum(weight_resampling);
+        partition_weights(n_samples+1) = 1;
+        partition_uniform = zeros(1,n_samples);
+        partition_uniform(1) = 1/n_samples * rand;
+        particle_auxiliary = particle;
+        for j = 1:n_samples
+            partition_uniform(j) = partition_uniform(1) + (j-1)/n_samples;
+            stepbystep = 1;
+            while partition_uniform(j) >= partition_weights(stepbystep)
+                stepbystep = stepbystep + 1;
+            end
+            if stepbystep == n_samples+1
+                particle(j) = particle_auxiliary(n_samples);
+            else
+                particle(j) = particle_auxiliary(stepbystep);
+            end
+        end
+        for i = 1:n_samples
+            weights(i) = 1/n_samples;
+        end
+    else
+        log_weight_unnorm = log(weights)+log_update;
+        w = max(log_weight_unnorm);
+        log_cost_norm = w + log(sum(exp(log_weight_unnorm-w)));
+        weights = exp(log_weight_unnorm-log_cost_norm);
+    end
+    AllWeights(n,:) = weights;
+    
+    % MCMC step
+    for i = 1:n_samples
+        particle_proposed = particle(i);
+        
+        % MH for the hyperparameter dipmom_std
+        if bool_hyper_q == true
+            particle_proposed = particle(i);
+            particle_proposed.dipmom_std = gamrnd(3, particle_proposed.dipmom_std/3);
+
+            particle_proposed = prior_and_like(particle_proposed, leadfield, data, lambda_prior, nsens, ncomp, fact, n_ist, prior_locs);
+
+            log_rapp_like = 0.5*exponent_likelihood(n)*n_ist*(log(particle(i).like_det)-log(particle_proposed.like_det))+...
+                (exponent_likelihood(n)/(2*particle(i).noise_std^2))*(particle(i).log_like - particle_proposed.log_like);
+            rapp_like = exp(log_rapp_like);
+
+            alpha = (particle_proposed.prior*gampdf(particle(i).dipmom_std, 3, particle_proposed.dipmom_std/3))/...
+                (particle(i).prior * gampdf(particle_proposed.dipmom_std, 3, particle(i).dipmom_std/3))*rapp_like;
+
+            alpha = min([1,alpha]);
+            if rand < alpha
+                particle(i) = particle_proposed;
+            end
+            particle_proposed = particle(i);
+        end
+
+        % MH for the hyperparameter noise_std
+        if bool_hyper_n == true
+            particle_proposed = particle(i);
+            particle_proposed.noise_std = gamrnd(noise_std_proposal, particle(i).noise_std/noise_std_proposal);
+
+            particle_proposed = prior_and_like(particle_proposed, leadfield, data, lambda_prior, nsens, ncomp, fact, n_ist, prior_locs);
+
+            log_rapp_like = - exponent_likelihood(n)*nsens*n_ist*(log(particle_proposed.noise_std) - log(particle(i).noise_std)) + ...
+                0.5*exponent_likelihood(n)*n_ist*(log(particle(i).like_det)-log(particle_proposed.like_det)) + ...
+                0.5*exponent_likelihood(n)*(particle(i).log_like/particle(i).noise_std^2 - particle_proposed.log_like/particle_proposed.noise_std^2);
+
+            rapp_like = exp(log_rapp_like);
+            rapp_proposal = gampdf(particle(i).noise_std, noise_std_proposal, particle_proposed.noise_std/noise_std_proposal) / ...
+                gampdf(particle_proposed.noise_std, noise_std_proposal, particle(i).noise_std/noise_std_proposal);
+            rapp_prior = particle_proposed.prior / particle(i).prior;
+
+            alpha = rapp_proposal* rapp_prior *rapp_like;
+
+            alpha = min([1,alpha]);
+            if rand < alpha
+                particle(i) = particle_proposed;
+            end
+            particle_proposed = particle(i);
+        end
+
+        % MH for the leadfield kind
+        if n_lead>1
+            for r = 1:particle_proposed.nu
+                particle_proposed = particle(i);
+                particle_proposed.dipole(r).leadfield = randi(n_lead);
+
+                particle_proposed = prior_and_like(particle_proposed, leadfield, data, lambda_prior, nsens, ncomp, fact, n_ist, prior_locs);
+                log_rapp_like = 0.5*exponent_likelihood(n)*n_ist*(log(particle(i).like_det)-log(particle_proposed.like_det))+...
+                    (exponent_likelihood(n)/(2*noise_std^2))*(particle(i).log_like-particle_proposed.log_like);
+                rapp_like = exp(log_rapp_like);
+
+                alpha = particle_proposed.prior/particle(i).prior * rapp_like;
+
+                alpha = min([1,alpha]);
+                if rand < alpha
+                    particle(i) = particle_proposed;
+                end
+            end
+        end
+
+        % Add/Remove dipole (RJ step)
+        BirthOrDeath = rand;
+        if BirthOrDeath < Q_birth && particle_proposed.nu < NDIP
+            particle_proposed = add_dipole_location(particle_proposed, prior_locs);
+            r = particle_proposed.nu;
+            particle_proposed.dipole(r).qmean = mean_Qin;
+            particle_proposed.dipole(r).qvar = cov_Qin;
+        elseif BirthOrDeath > 1-Q_death
+            [~, particle_proposed] = remove_dipole(particle_proposed);
+        end
+        
+        if particle_proposed.nu ~= particle(i).nu
+            particle_proposed = prior_and_like(particle_proposed, leadfield, data, lambda_prior, nsens, ncomp, fact, n_ist, prior_locs);
+
+            log_rapp_like = 0.5*exponent_likelihood(n)*n_ist*(log(particle(i).like_det)-log(particle_proposed.like_det))+...
+                (exponent_likelihood(n)/(2*particle(i).noise_std^2))*(particle(i).log_like-particle_proposed.log_like);
+
+            rapp_like = exp(log_rapp_like);
+            if particle_proposed.nu > particle(i).nu
+                alpha = ((particle_proposed.prior*Q_death)/(particle(i).prior*Q_birth))*rapp_like;
+            else
+                alpha = ((particle_proposed.prior*Q_birth)/(particle(i).prior*Q_death))*rapp_like;
+            end
+            alpha = min([1,alpha]);
+            if rand < alpha
+                particle(i) = particle_proposed;
+            end
+            particle_proposed = particle(i);
+        end
+        % Update dipole locations, starting from the last one
+        for r = particle_proposed.nu:-1:1
+            n_neighbours = length(find(neighbours(particle_proposed.dipole(r).c,:)>0));
+            is_location_new = 0;
+            while is_location_new == 0
+                randnum = rand;
+                indP = 1;
+                while randnum > sum(neighboursp(particle_proposed.dipole(r).c,1:indP)) && indP < n_neighbours
+                    indP = indP + 1;
+                end
+                location_proposed = neighbours(particle_proposed.dipole(r).c,indP);
+                is_location_new = 1;
+                for k = [particle_proposed.nu:-1:r+1, r-1:-1:1]
+                    if location_proposed == particle_proposed.dipole(k).c
+                        is_location_new = 0;
+                    end
+                end
+            end
+            prob_move = neighboursp(particle_proposed.dipole(r).c,indP);
+            n_neighbours = length(find(neighboursp(location_proposed,:)>0));
+            indP = 1;
+            while particle_proposed.dipole(r).c ~= neighbours(location_proposed,indP) && indP < n_neighbours
+                indP = indP + 1;
+            end
+            prob_move_reverse = neighboursp(location_proposed, indP);
+            particle_proposed.dipole(r).c = location_proposed;
+            particle_proposed = prior_and_like(particle_proposed, leadfield, data, lambda_prior, nsens, ncomp, fact, n_ist, prior_locs);
+            log_rapp_like = 0.5*exponent_likelihood(n)*n_ist*(log(particle(i).like_det)-log(particle_proposed.like_det))+...
+                (exponent_likelihood(n)/(2*particle(i).noise_std^2))*(particle(i).log_like-particle_proposed.log_like);
+
+            rapp_like = exp(log_rapp_like);
+            alpha = rapp_like*((particle_proposed.prior*prob_move_reverse) / (particle(i).prior*prob_move));
+            alpha = min([1,alpha]);
+            if rand < alpha
+                particle(i) = particle_proposed;
+            end
+        end
+    end
+    % on-line estimates
+    for i = 1:n_samples
+        mod_sel(particle(i).nu+1,n) = mod_sel(particle(i).nu+1,n) + weights(i);
+        if particle(i).nu <=NDIP
+            for r = 1:particle(i).nu
+                pmap(particle(i).dipole(r).c,n, particle(i).nu) =  pmap(particle(i).dipole(r).c,n, particle(i).nu) + weights(i);
+            end
+        end
+    end
+    [~, ind_mod] = max(mod_sel(:,n));
+    [~, ind_lead] = max(lead_sel(:,n));
+    disp(strcat(['Estimated number of dipoles: ', num2str(ind_mod-1)]));
+    disp(strcat(['Estimated number of leadfield: ', num2str(ind_lead)]));
+    disp(strcat(['Model selsection: ', num2str(mod_sel(1:4,n)')]));
+
+    [~, eee,pmap_singdip(:,:,n)] = point_estimation(particle, weights, V, NDIP);
+    for i = 1:numel(eee)
+        est_dip(kkk,:) = [V(eee(i),:) n eee(i)];
+        kkk=kkk+1;
+        disp(strcat(['Estimated location of dipole ', num2str(i), ': vertex number ' num2str(eee(i))]));
+    end
+
+    v_noise = zeros(n_samples, 1);
+    v_weight = zeros(n_samples, 1);
+    for i=1:n_samples
+        v_noise(i) =  particle(i).noise_std/scaling_factor;
+        v_weight(i) = weights(i);
+    end
+    disp(strcat(['Conditional Mean noise std: ', num2str(sum(v_noise .* v_weight))]));
+    
+    MCsamples{n}.all_particles = particle;
+    % optional plot of current iteration
+    if isfield(cfg,'plot')
+        if strcmp(cfg.plot,'surf')==1 && isfield(cfg, 'tris') && isfield(cfg,'V_infl') && mod(n,5)==0
+            if n==5
+                figure
+                set(gcf,'pos',[200 70 1500 770])
+                pause(.2)
+            end
+            inverse_SESAME_surf_viewer(full_data, pmap, mod_sel, neighbours, n, cfg);
+        end
+    end
+
+    % Adaptive choice of the next exponent
+    if evol_exp == 0
+        is_last_operation_increment = 0;
+        if exponent_likelihood(n) == 1
+            exponent_likelihood(n+1) = 1.01;
+        else
+            delta_a = delta_min;
+            delta_b = delta_max;
+            delta(n+1) = delta_max;
+            exponent_likelihood(n+1) = exponent_likelihood(n) + delta(n+1);
+            log_ESS(n+1) = -Inf;
+            iterations = 1;
+            while (log_ESS(n+1) - log(ESS(n))) > log(gamma_high) || (log_ESS(n+1) - log(ESS(n))) < log(gamma_low)
+                for i=1:n_samples
+                    if n < N
+                        log_update(i) = -0.5*(exponent_likelihood(n+1)-exponent_likelihood(n))*...
+                            (n_ist*log(particle(i).like_det) + n_ist*nsens*log(2*pi*particle(i).noise_std^2) + particle(i).log_like/(particle(i).noise_std^2));
+                    end
+                end
+                log_weight_unnorm = log(weights) + log_update;
+                w = max(log_weight_unnorm);
+                log_cost_norm = w + log(sum(exp(log_weight_unnorm - w)));
+                log_weight_aux = log_weight_unnorm - log_cost_norm;
+                if max(isinf(log_weight_unnorm - log_cost_norm))==1
+                    disp('log inf within bisection');
+                end
+                W = max(log_weight_aux);
+                log_ESS(n+1) = -2*W - log( sum( exp( 2*(log_weight_aux - W) ) ) );
+                if log_ESS(n+1) - log(ESS(n)) > log(gamma_high)
+                    delta_a = delta(n+1);
+                    delta(n+1) = min([(delta_a+delta_b)/2 delta_max]);
+                    is_last_operation_increment = 1;
+                    if (delta_max-delta(n+1)) < delta_max/100
+                        exponent_likelihood(n+1) = exponent_likelihood(n) + delta(n+1);
+                        for i=1:n_samples
+                            if n < N
+                                log_update(i) = -0.5*(exponent_likelihood(n+1)-exponent_likelihood(n))*...
+                                    (n_ist*log(particle(i).like_det) + n_ist*nsens*log(2*pi*particle(i).noise_std^2) + particle(i).log_like/(particle(i).noise_std^2));
+                            end
+                        end
+                        if exponent_likelihood(n+1)>=1
+                            exponent_likelihood(n+1) = 1;
+                            log_ESS(n+1) = log(ESS(n)) + log( (gamma_high+gamma_low)/2 );
+                        end
+                        break;
+                    end
+                elseif log_ESS(n+1) - log(ESS(n)) < log(gamma_low)
+                    delta_b = delta(n+1);
+                    delta(n+1) = max([(delta_a+delta_b)/2 delta_min]);
+                    if (delta(n+1)-delta_min)<delta_min/10 ||(iterations>1 && is_last_operation_increment)
+                        exponent_likelihood(n+1) = exponent_likelihood(n) + delta(n+1);
+                        for i=1:n_samples
+                            if n < N
+                                log_update(i) = -0.5*(exponent_likelihood(n+1)-exponent_likelihood(n))*...
+                                    (n_ist*log(particle(i).like_det) + n_ist*nsens*log(2*pi*particle(i).noise_std^2) + particle(i).log_like/(particle(i).noise_std^2));
+                            end
+                        end
+                        if exponent_likelihood(n+1)>=1
+                            exponent_likelihood(n+1) = 1;
+                            log_ESS(n+1) = log(ESS(n)) + log((gamma_high+gamma_low)/2);
+                        end
+                        break;
+                    end
+                    is_last_operation_increment = 0;
+                end
+                exponent_likelihood(n+1) = exponent_likelihood(n) + delta(n+1);
+                if exponent_likelihood(n+1)>=1
+                    exponent_likelihood(n+1) = 1;
+                    log_ESS(n+1) = log(ESS(n)) + log((gamma_high+gamma_low)/2);
+                end
+                iterations = iterations+1;
+            end
+        end
+    else
+        if n==evol_exp
+            exponent_likelihood(n+1) = 1.1;
+        else
+            e = logspace(-5,0, evol_exp);
+            exponent_likelihood(n+1) = e(n+1);
+        end
+        for i=1:n_samples
+            if n < N
+                log_update(i) = -0.5*(exponent_likelihood(n+1)-exponent_likelihood(n))*...
+                    (n_ist*log(particle(i).like_det) + n_ist*nsens*log(2*pi*particle(i).noise_std^2) + particle(i).log_like/(particle(i).noise_std^2));
+            end
+        end
+    end
+    n = n + 1;
+end
+n = n-1;
+
+% Final estimates:
+if numel(est_dip)>0
+    estimated_dipoles = est_dip(find(est_dip(:,4)==n),5);
+
+    if size(lead_sel,1)>1
+        lead = zeros(size(lead_sel,1), numel(estimated_dipoles));
+        for nn=1:numel(estimated_dipoles)
+            for p=1:numel(particle)
+                for d=1:particle(p).nu
+                    if particle(p).dipole(d).c == estimated_dipoles(nn)
+                        lead(particle(p).dipole(d).leadfield, nn) = lead(particle(p).dipole(d).leadfield, nn) + weights(p)/particle(p).nu;
+                    end
+                end
+            end
+        end
+        [~, est_lead] = max(lead);
+    else
+        est_lead = ones(1,numel(estimated_dipoles));
+    end
+
+    % Estimating dipole moments
+    G_r = zeros(nsens,ncomp*numel(estimated_dipoles));
+    for kk = 1:numel(estimated_dipoles)
+        G_r(:,ncomp*(kk-1)+1:ncomp*kk) = leadfield(:,ncomp*(estimated_dipoles(kk)-1)+1:ncomp*estimated_dipoles(kk), est_lead(kk));
+    end
+    cov_Qincomplex = (dipmom_std/scaling_factor)^2 * eye(ncomp*numel(estimated_dipoles));
+    K_matrix = cov_Qincomplex * G_r' * inv(G_r * cov_Qincomplex * G_r' + cov_noise);
+    for t = 1:n_ist
+        qmean_comp = K_matrix * data(:,t);
+        qvar_complex = (eye(ncomp*numel(estimated_dipoles)) - K_matrix * G_r) * cov_Qincomplex;
+        for kk = 1:numel(estimated_dipoles)
+            Q_estimated(kk,t) = norm(qmean_comp(ncomp*(kk-1)+1:ncomp*kk));
+            QV_estimated(ncomp*(kk-1)+1:ncomp*kk,t) = qmean_comp(ncomp*(kk-1)+1:ncomp*kk);
+        end
+    end
+end
+[max_weight, ind_max_weight] = max(weights);
+best_particle(N) = particle(ind_max_weight);
+
+
+data_estimated = zeros(size(full_data(:,t_start:t_stop)));
+for i_dip = 1:numel(estimated_dipoles)
+    G = leadfield(:,estimated_dipoles(i_dip)*3-2:estimated_dipoles(i_dip)*3, est_lead(i_dip));
+    for t=1:size(data_estimated,2)
+        data_estimated(:,t) = data_estimated(:,t) + G*QV_estimated(i_dip*3-2:i_dip*3,t);
+    end
+end
+
+gof = norm(data_estimated - full_data(:,t_start:t_stop))/norm(full_data(:,t_start:t_stop));
+% output relevant data:
+
+% input parameters:
+result.prior_locs = prior_locs;
+result.Q_birth = Q_birth;
+result.Q_death = Q_death;
+result.dipmom_std = dipmom_std;
+result.noise_std = noise_std;
+result.n_samples = n_samples;
+
+result.t_start = t_start;
+result.t_stop = t_stop;
+result.data = full_data;
+result.data_estimated = data_estimated;
+result.gof = gof;
+
+result.sourcespace = sourcespace;
+result.neighbours = neighbours;
+result.neighboursp = neighboursp;
+
+% actual results:
+result.pmap = pmap(1:size(V,1),1:n,1:NDIP);
+result.pmap_singdip = pmap_singdip(:,:,1:n);
+result.mod_sel = mod_sel(:,1:n);
+result.lead_sel = lead_sel(:,1:n);
+result.est_lead = est_lead;
+result.estimated_dipoles = estimated_dipoles;
+result.Q_estimated = Q_estimated;
+result.MCsamples = MCsamples{1, end}.all_particles;
+result.AllMCsamples = MCsamples;
+
+result.AllWeights = AllWeights(1:n,:);
+result.est_dip = est_dip;
+result.QV_estimated = QV_estimated;
+
+% algorithm diagnostics
+result.final_it = n;
+result.exponent_likelihood = exponent_likelihood;
+result.resampling_done = resampling_done(1:n);
+result.ESS = ESS;
+result.best_particle = best_particle;
+result.TODAY = date;
+result.scaling_factor = scaling_factor;
+
+[result.noise_cm_hy, result.noise_map_hy, v_noise, v_weight] = noise_estimates(result);
+result.v_noise = v_noise;
+result.v_weight = v_weight;
+result.cpu_time = cputime - tStart;
+end
+
+
+function particle = add_dipole_location(particle, prior_locs)
+particle.nu = particle.nu+1;
+r = particle.nu;
+is_location_new = 0;
+while is_location_new == 0
+    location_proposed = sample_prior_locs(prior_locs);%randi(Nvert);
+    is_location_new = 1;
+    for k = 1:r-1
+        if location_proposed == particle.dipole(k).c
+            is_location_new = 0;
+        end
+    end
+end
+particle.dipole(r).c = location_proposed;
+end
+
+
+function [est_num, est_c, pmap_singdip] = point_estimation(particles, weigths, V, NDIP)
+n_samples = length(weigths);
+mod_sel = zeros(NDIP*10, 1);
+pmap_singdip = zeros(size(V,1),NDIP);
+for i = 1:n_samples
+    mod_sel(particles(i).nu+1) = mod_sel(particles(i).nu+1) + weigths(i);
+end
+[~, est_num] = max(mod_sel);
+est_num = est_num - 1;
+if est_num > NDIP
+    warning('Estimated number of dipoles higher than the allowed one.')
+end
+if est_num == 0
+    est_c = [];
+else
+    N_sel_part = 0;
+    for i = 1:n_samples
+        %    disp(particles(i).nu)
+        if particles(i).nu == est_num
+            N_sel_part = N_sel_part + 1;
+            sel_particles(N_sel_part) = i;
+        end
+    end
+    particles = particles(sel_particles);
+    weigths = weigths(sel_particles);
+    dipoles = zeros(N_sel_part, est_num);
+    for i_part = 1:N_sel_part
+        for j_dip = 1:est_num
+            dipoles(i_part,j_dip) = particles(i_part).dipole(j_dip).c;
+        end
+    end
+    [~ , max_part] = max(weigths);
+    c_max_part = zeros(1, est_num);
+    for i_dip = 1:est_num
+        c_max_part(i_dip) = particles(max_part).dipole(i_dip).c;
+    end
+    for i_part = 1:N_sel_part
+        c_i = dipoles(i_part,:);
+        all_perm = perms(c_i);
+        N_perms = factorial(est_num);
+        OSPA = zeros(N_perms, 1);
+        for i_perm = 1:N_perms
+            diff = V(all_perm(i_perm,:),:) - V(c_max_part,:);
+            norm_diff = sqrt(sum(diff.^2, 2));
+            OSPA(i_perm) = sum(norm_diff)/est_num;
+        end
+        [~, sel_perm] = min(OSPA);
+        dipoles(i_part,:) = all_perm(sel_perm,:);
+    end
+
+    for i_dip = 1:est_num
+
+        for i_part = 1:N_sel_part
+            pmap_singdip(dipoles(i_part,i_dip), i_dip) =  pmap_singdip(dipoles(i_part,i_dip), i_dip) + weigths(i_part);
+        end
+
+    end
+    [~, est_c] = max(pmap_singdip(:,1:est_num));
+
+end
+end
+
+function [particle] = prior_and_like(particle, leadfield, data, lambda_prior, nsens, ncomp, fact, n_ist, prior_locs)
+particle.prior = 1/fact(particle.nu+1) * exp(-lambda_prior) * ...
+    lambda_prior^particle.nu / particle.dipmom_std * 1 / particle.noise_std;%gampdf(particle.noise_std, 2 ,noise_std * 4);%1 / particle.noise_std;
+
+for i=1:particle.nu
+    particle.prior = particle.prior * prior_locs(particle.dipole(i).c);
+end
+
+G_r = zeros(nsens,ncomp*particle.nu);
+for kk = 1:particle.nu
+    G_r(:,ncomp*(kk-1)+1:ncomp*kk) = leadfield(:,ncomp*(particle.dipole(kk).c-1)+1:ncomp*particle.dipole(kk).c, particle.dipole(kk).leadfield);
+end
+
+
+cov_likelihood_risc_inv = eye(nsens) - (particle.dipmom_std/particle.noise_std)^2 *G_r ...
+    *inv(eye(ncomp*particle.nu) + G_r'* (particle.dipmom_std/particle.noise_std)^2 *G_r)*G_r';
+
+cov_likelihood_risc = (particle.dipmom_std/particle.noise_std)^2 *G_r*G_r' + eye(nsens);
+
+particle.like_det = det(cov_likelihood_risc);
+particle.log_like = 0;
+for t = 1:n_ist
+    particle.log_like =  particle.log_like + data(:,t)'*cov_likelihood_risc_inv*data(:,t);
+end
+end
+
+function [DipoleDying, particle] = remove_dipole(particle)
+if particle.nu >0
+    DipoleDying = randi(particle.nu);
+    for r = DipoleDying+1:particle.nu
+        particle.dipole(r-1) = particle.dipole(r);
+    end
+    particle.dipole(particle.nu) = struct('c', 0, 'qmean', zeros(3,1), 'qvar', zeros(3), 'leadfield', Inf);
+
+    particle.nu = particle.nu - 1;
+else
+    DipoleDying = -1;
+end
+end
+
+function [ NProb] = compute_neigh_prob(V,neighbours,sigmar)
+NProb = zeros(size(neighbours));
+for i = 1:size(neighbours,1)
+    j = 1;
+    while j <= size(neighbours,2) && neighbours(i,j)>0
+        NProb(i,j) = exp(-norm(V(i,:) - V(neighbours(i,j),:))^2/sigmar^2);
+        j=j+1;
+    end
+    NProb(i,:) = NProb(i,:)/sum(NProb(i,:));
+end
+end
+
+function[neighbours]=compute_neighbours(vertices, radius)
+neighbours=zeros(size(vertices,1),1000);
+for i = 1 : size(vertices,1)
+    clear aux3
+    aux1 = vertices(i,:);
+    aux2 = repmat(aux1,size(vertices,1),1);
+    diff = vertices-aux2;
+    diff = diff.^2;
+    somma = sum(diff');
+    somma = somma';
+    dist = sqrt(somma);
+    [dist_riord,ind_riord] = sort(dist,'ascend');
+    aux3 = find(dist_riord<radius);
+    neighbours(i,1:size(aux3,1)) = ind_riord(aux3)';
+end
+end
+
+function [noise_cm_hy, noise_map_hy, v_noise, v_weight] = noise_estimates(posterior)
+n_bins = 20;
+
+v_noise = zeros(posterior.n_samples, 1);
+v_weight = zeros(posterior.n_samples, 1);
+for i=1:posterior.n_samples
+    v_noise(i) =  posterior.MCsamples(i).noise_std/posterior.scaling_factor;
+    v_weight(i) = posterior.AllWeights(end, i);
+end
+
+noise_cm_hy = sum(v_noise .* v_weight);
+
+interval = [min(v_noise), max(v_noise)];
+len_interval = abs(interval(2) - interval(1));
+left_bin = zeros(n_bins, 1);
+rigtht_bin = zeros(n_bins, 1);
+center_bin = zeros(n_bins, 1);
+v_weight_bin = zeros(n_bins, 1);
+
+for i=1:n_bins
+    left_bin(i) = interval(1) + i * len_interval / n_bins;
+    rigtht_bin(i) = interval(1) + (i + 1) * len_interval / n_bins;
+    center_bin(i) = 0.5 * (left_bin(i) + rigtht_bin(i));
+
+    for p=1:numel(v_noise)
+        if v_noise(p) < rigtht_bin(i) && v_noise(p) > left_bin(i)
+            v_weight_bin(i) = v_weight_bin(i) + v_weight(p);
+        end
+    end
+end
+
+[~, idx_max] = max(v_weight_bin);
+noise_map_hy = center_bin(idx_max);
+
+
+for i=1:n_bins
+    left_bin(i) = interval(1) + i * len_interval / n_bins;
+    rigtht_bin(i) = interval(1) + (i + 1) * len_interval / n_bins;
+    center_bin(i) = 0.5 * (left_bin(i) + rigtht_bin(i));
+    
+    for p=1:numel(v_noise)
+        if v_noise(p) < rigtht_bin(i) && v_noise(p) > left_bin(i)
+            v_weight_bin(i) = v_weight_bin(i) + v_weight(p);
+        end
+    end
+end
+
+function loc = sample_prior_locs(prior_locs)
+nonzero_prior_locs = find(prior_locs);
+aux_locs = prior_locs(nonzero_prior_locs);
+outer_part = cumsum(aux_locs);
+u = rand;
+i = 1;
+while outer_part(i) < u
+    i = i + 1;
+end
+loc = nonzero_prior_locs(i);
+
+
+end